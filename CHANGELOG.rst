--- conflicted
+++ resolved
@@ -1,16 +1,8 @@
-<<<<<<< HEAD
-0.1.1 (24-11-2022)
--------------------
-Fixed error when importing mpl_toolkits.axes_grid for matplotlib >= 3.6 (#47); the import now depends on the matplotlib version
-
-0.1.0 (25-10-2022)
--------------------
-Initial version.
-
-=======
-1.0.0 (25-10-2022)
---------
-- Initial release to PyPI
-- Start of versioning
-
->>>>>>> 3c9dd72a
+1.0.1 (24-11-2022)
+-------------------
+Fixed error when importing mpl_toolkits.axes_grid for matplotlib >= 3.6 (#47); the import now depends on the matplotlib version
+
+1.0.0 (25-10-2022)
+-------------------
+- Initial release to PyPI
+- Start of versioning