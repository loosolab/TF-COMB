--- conflicted
+++ resolved
@@ -14,11 +14,7 @@
 
 import tfcomb.utils
 from tfcomb.logging import TFcombLogger, InputError
-<<<<<<< HEAD
-from tfcomb.utils import check_columns, check_type
-=======
 from tfcomb.utils import check_columns, check_type, check_string
->>>>>>> be8ef8bf
 
 #-------------------------------------------------------------------------------#
 #------------------------ Build network from table -----------------------------#
@@ -77,34 +73,20 @@
 
 	return(dtype_dict)
 
-<<<<<<< HEAD
-def build_gt_network(table, 
-=======
 def build_network(edge_table, 
->>>>>>> be8ef8bf
 					node1="TF1", 
 					node2="TF2", 
 					node_table=None,
 					directed=False, 
-<<<<<<< HEAD
-					verbosity=1):
-	""" Build graph-tool network from table.
-	
-	Parameters
-	-----------
-	table : pandas.DataFrame 
-		Edges table including node/edge attributes.
-=======
 					multi=False,
 					tool="networkx",
 					verbosity=1):
-	""" Build a network objecct from a table using either 'networkx' or 'graph-tool'.
+	""" Build a network object from a table using either 'networkx' or 'graph-tool'.
 	
 	Parameters
 	-----------
 	edge_table : pd.DataFrame 
 		Table containing rows of edges and edge information between node1/node2.
->>>>>>> be8ef8bf
 	node1 : str, optional
 		The column to use as node1 ID. Default: "TF1".
 	node2 : str, optional
@@ -113,166 +95,31 @@
 		A table of attributes to use for nodes. Default: node attributes are estimated from the columns in edge_table.
 	directed : bool, optional
 		Whether edges are directed or not. Default: False.
-<<<<<<< HEAD
-=======
 	multi : bool, optional
 		Allow multiple edges between two vertices. NOTE: Only valid for tool == 'networkx'. If False, the first occurrence of TF1-TF2/TF2-TF1 in the table is used. Default: False.
 	tool : str, optional
 		Which module to use for generating network. Must be one of 'networkx' or 'graph-tool'. Default: 'networkx'.
->>>>>>> be8ef8bf
 	verbosity : int, optional
 		Verbosity of logging (0/1/2/3). Default: 1.
 
 	Returns
 	--------
-<<<<<<< HEAD
-	graph_tool.Graph 
-	"""
-
-	#check if graph-tool is installed
-	if tfcomb.utils.check_graphtool() == True:
-		import graph_tool
+	if tool is 'networkx': networkx.Graph / networkx.DiGraph / networkx.MultiGraph / networkx.MultiDiGraph - depending on parameters given.
+	if tool is 'graph-tool': graph_tool.Graph 
+	"""
 
 	#TODO: check given input
-	check_type(table, pd.DataFrame, "table")
-
-
-	#Setup logger
-	logger = TFcombLogger(verbosity)
-
-	#Setup graph
-	g = graph_tool.all.Graph(directed=directed)
-
-	## Setup node table if not given
-	if node_table is None:
-
-		#Establish node attributes
-		node1_attributes = _establish_node_attributes(table, node1)
-		logger.debug("node1_attributes: {0}".format(node1_attributes))
-		
-		node2_attributes = _establish_node_attributes(table, node2)
-		node2_attributes = list(set(node2_attributes) - set(node1_attributes)) #prevent the same columns from being assigned to both TF1 and TF2)
-		logger.debug("node2_attributes: {0}".format(node2_attributes))
-
-		#Setup tables for node1 and node2 information
-		node1_table = table[[node1] + node1_attributes].set_index(node1, drop=False) #also includes node1
-		node2_table = table[[node2] + node2_attributes].set_index(node2, drop=False) #also includes node2
-
-		#Merge node information to dict for network
-		node_table = node1_table.merge(node2_table, left_index=True, right_index=True, how="outer")
-		#node_table.fillna(0, inplace=True)
-		node_table.drop_duplicates(inplace=True)
-	else:
-		#TODO: check if node_table index fits TF1/TF2
-		pass
-
-	### Setup node/edge attributes ###
-	node_attributes = list(node_table.columns)
-	node_attributes = [node1, node2] + node_attributes
-	#TODO: remove duplicate node_attributes when node1/node2 were already part of attributes
-	dtype_dict = _get_table_dtypes(node_table)
-	logger.debug("Node attributes: {0}".format(node_attributes))
-	for att in node_attributes:
-		eprop = g.new_vertex_property(dtype_dict[att])
-		g.vertex_properties[att] = eprop
-
-	## edge attributes - the remaining columns
-	edge_attributes = list(set(table.columns) - set(node_attributes))
-	dtype_dict = _get_table_dtypes(table[edge_attributes])
-	logger.debug("Edge attributes: {0}".format(edge_attributes))
-	for att in edge_attributes:
-		eprop = g.new_edge_property(dtype_dict[att])
-		g.edge_properties[att] = eprop
-
-	### Build network ###
-
-	## Add nodes with properties
-	name2idx = {} #TF name to idx
-	idx2name = {}
-	for i, row in node_table.to_dict(orient="index").items():
-		v = g.add_vertex()
-		
-		name = i #index is the name of node (TF)
-		name2idx[name] = v #idx of node
-		idx2name[int(v)] = name
-		
-		for prop in g.vertex_properties:
-			g.vertex_properties[prop][v] = row[prop]
-
-	## Add edges with properties
-	for i, row in table.to_dict(orient="index").items(): #loop over all edges in table
-		v1, v2 = name2idx[row[node1]], name2idx[row[node2]]
-		e = g.add_edge(v1, v2)
-		
-		for prop in g.edge_properties:
-			g.edge_properties[prop][e] = row[prop]
-		
-	return(g)
-
-def build_nx_network(edge_table, 
-						node1="TF1", 
-						node2="TF2", 
-						node_table=None,
-						directed=False, 
-						multi=False, 
-						verbosity=1 
-						):
-	""" 
-	Build a networkx network from a table containing node1, node2 and other node/edge attribute columns, e.g. as from CombObj.market_basket() analysis.
-	
-	Parameters
-	----------
-	edge_table : pd.DataFrame 
-		Edge table including node1/node2 attributes.
-	node1 : str, optional
-		The column within edges_table to use as node1 ID. Default: "TF1".
-	node2 : str, optional
-		The column within edges_table to use as node2 ID. Default: "TF2".
-	node_table : pd.DataFrame, optional
-		A table of attributes to use for nodes. Default: node attributes are estimated from the columns in edge_table.
-	directed : bool, optional
-		Whether edges are directed or not. Default: False.
-	multi : bool, optional
-		Allow multiple edges between two vertices. If False, the first occurrence of TF1-TF2/TF2-TF1 in the table is used. Default: False.
-	verbosity : int, optional
-		Verbosity of logging (0/1/2/3). Default: 1.
-
-	Returns
-	---------
-	networkx.Graph / networkx.DiGraph / networkx.MultiGraph / networkx.MultiDiGraph - depending on parameters given
-	"""
-	
-	#Setup logger
-	logger = TFcombLogger(verbosity)
+	check_type(edge_table, pd.DataFrame, "table")
+	check_string(tool, ["networkx", "graph-tool"], "tool")
+
+	if tool == "graph-tool":
+		if tfcomb.utils.check_graphtool() == True: #check if graph-tool is installed
+			import graph_tool
 
 	#Setup table
 	table = edge_table.copy()
 	check_columns(table, [node1, node2])
 
-	# Subset edges based on multi
-	if multi == False:
-
-		table.set_index([node1, node2], inplace=True)
-		pairs = table.index
-
-		#Collect unique pairs (first occurrence is kept)
-=======
-	if tool is 'networkx': networkx.Graph / networkx.DiGraph / networkx.MultiGraph / networkx.MultiDiGraph - depending on parameters given.
-	if tool is 'graph-tool': graph_tool.Graph 
-	"""
-
-	#TODO: check given input
-	check_type(edge_table, pd.DataFrame, "table")
-	check_string(tool, ["networkx", "graph-tool"], "tool")
-
-	if tool == "graph-tool":
-		if tfcomb.utils.check_graphtool() == True: #check if graph-tool is installed
-			import graph_tool
-
-	#Setup table
-	table = edge_table.copy()
-	check_columns(table, [node1, node2])
-
 	#Setup logger
 	logger = TFcombLogger(verbosity)
 
@@ -292,7 +139,6 @@
 		#Collect unique pairs (first occurrence is kept)
 		table.set_index([node1, node2], inplace=True)
 		pairs = table.index
->>>>>>> be8ef8bf
 		to_keep = {}
 		for pair in pairs:
 			if not pair[::-1] in to_keep: #if opposite was not already found
@@ -304,14 +150,10 @@
 
 		logger.spam("Subset edges (head): {0}".format(table.head()))
 
-<<<<<<< HEAD
-	######### Setup node attributes #########
-=======
 	#########################################
 	####### Setup network attributes ########
 	#########################################
 
->>>>>>> be8ef8bf
 	attribute_columns = [col for col in table.columns if col not in [node1, node2]]
 
 	if node_table is None:
@@ -330,10 +172,6 @@
 
 		#Merge node information to dict for network
 		node_table = node1_table.merge(node2_table, left_index=True, right_index=True, how="outer")
-<<<<<<< HEAD
-		#node_table.fillna(0, inplace=True)
-=======
->>>>>>> be8ef8bf
 		node_table.drop_duplicates(inplace=True)
 	
 	else:
@@ -345,38 +183,13 @@
 	logger.debug("node_attributes: {0}".format(node_attributes))
 	node_attribute_dict = {i: {att: row[att] for att in node_attributes} for i, row in node_table.iterrows()}
 	logger.spam("node_attribute_dict: {0} (...)".format({i: node_attribute_dict[i] for i in list(node_attribute_dict.keys())[:5]}))
-<<<<<<< HEAD
-
-=======
-	
->>>>>>> be8ef8bf
+	
 	######## Setup edge attributes #######	
 	edge_attributes = [col for col in attribute_columns if col not in node_attribute_dict]
 	logger.debug("edge_attributes: {0}".format(edge_attributes))
 	edges_list = [(row[node1], row[node2], {att: row[att] for att in edge_attributes}) for i, row in table.iterrows()]
 	logger.spam("edges_list: {0} (...)".format(edges_list[:3]))
 
-<<<<<<< HEAD
-	############ Setup Graph ############
-	if multi == True:
-		if directed == True:
-			G = nx.MultiDiGraph()
-		else:
-			G = nx.MultiGraph()
-	else:
-		if directed == True:
-			G = nx.DiGraph()
-		else:
-			G = nx.Graph()
-
-	#Add collected edges
-	G.add_edges_from(edges_list)
-	
-	#Add node attributes
-	nx.set_node_attributes(G, node_attribute_dict)
-
-	return(G)
-=======
 	#########################################
 	############## Build Graph ##############
 	#########################################
@@ -445,18 +258,13 @@
 		return(G)
 	elif tool == "graph-tool":
 		return(g)
->>>>>>> be8ef8bf
 
 
 #-------------------------------------------------------------------------------#
 #------------------------- Network analysis algorithms -------------------------#
 #-------------------------------------------------------------------------------#
 
-<<<<<<< HEAD
-def get_degree(G, weight=None):
-=======
 def get_degree(G, weight=None, direction="both"):
->>>>>>> be8ef8bf
 	"""
 	Get degree per node in graph. If weight is given, the degree is the sum of weighted edges.
 
@@ -466,11 +274,8 @@
 		An instance of networkx.Graph
 	weight : str, optional
 		Name of an edge attribute within network. Default: None.
-<<<<<<< HEAD
-=======
 	direction : str, optional
 		Which edge direction to use for calculating degrees. Can be one of: ["both", "in", "out"]. Default: 'both'.
->>>>>>> be8ef8bf
 
 	Returns
 	--------
@@ -479,14 +284,6 @@
 
 	"""
 
-<<<<<<< HEAD
-	tfcomb.utils.check_type(G, [nx.Graph])
-	tfcomb.utils.check_type(weight, [str, type(None)], "weight")
-	
-	
-	if weight is None:
-		unweighted = dict(G.degree())
-=======
 	#Check input
 	tfcomb.utils.check_type(G, [nx.Graph])
 	tfcomb.utils.check_type(weight, [str, type(None)], "weight")
@@ -502,7 +299,6 @@
 		elif direction == "out":
 			unweighted = dict(G.out_degree())
 		
->>>>>>> be8ef8bf
 		df = pd.DataFrame.from_dict(unweighted, orient="index")
 		
 	else:
@@ -510,10 +306,6 @@
 
 		edge_attributes = list(list(G.edges(data=True))[0][-1].keys())
 		if weight in edge_attributes:
-<<<<<<< HEAD
-			weighted = dict(G.degree(weight=weight))
-			df = pd.DataFrame.from_dict(weighted, orient="index")
-=======
 
 			if direction == "both":
 				weighted = dict(G.degree(weight=weight))
@@ -524,7 +316,6 @@
 
 			df = pd.DataFrame.from_dict(weighted, orient="index")
 			
->>>>>>> be8ef8bf
 		else:
 			raise ValueError("Weight '{0}' is not an edge attribute of given network. Available attributes are: {1}".format(weight, edge_attributes))
 	
@@ -534,11 +325,7 @@
 	return(df)
 
 #Graph partitioning 
-<<<<<<< HEAD
 def partition_louvain(G, weight=None, attribute_name="partition", logger=None):
-=======
-def partition_louvain(G, weight=None, logger=None):
->>>>>>> be8ef8bf
 	"""
 	Partition a network using community louvain. Sets the attribute
 
@@ -550,19 +337,12 @@
 		Attribute in graph to use as weight. The higher the weight, the stronger the link. Default: None.
 	attribute_name : str
 		The attribute name to use for saving partition. Default: "partition".
-<<<<<<< HEAD
 	logger : a logger object
 		An instance of a logger. Default: No logging.
 
 	Returns
 	--------
 	None - partition is added to 'G' in place.
-=======
-	logger : 
-
-	Returns
-	--------
->>>>>>> be8ef8bf
 
 	"""
 
@@ -587,10 +367,6 @@
 		while weight in edge_attributes: #if weight was in edge_attributes, get random string
 			weight = tfcomb.utils.random_string()
 		
-<<<<<<< HEAD
-=======
-
->>>>>>> be8ef8bf
 	else:
 		
 		edge_view = G.edges(data=True)
@@ -607,19 +383,11 @@
 	#Partition network
 	logger.debug("Running community_louvain.best_partition()")
 	partition_dict = community_louvain.best_partition(G, weight=weight, random_state=1) #random_state ensures that results are reproducible
-<<<<<<< HEAD
 	partition_dict_fmt = {key: {attribute_name: str(value + 1)} for key, value in partition_dict.items()}
 
 	#Add partition information to each node
 	for node_i in partition_dict_fmt:
 		G.nodes[node_i][attribute_name] = partition_dict_fmt[node_i][attribute_name]
-=======
-	partition_dict_fmt = {key: {"partition": str(value + 1)} for key, value in partition_dict.items()}
-
-	#Add partition information to each node
-	for node_i in partition_dict_fmt:
-		G.nodes[node_i]["partition"] = partition_dict_fmt[node_i]["partition"]
->>>>>>> be8ef8bf
 	#nx.set_node_attributes(G, partition_dict_fmt) #overwrites previous attributes; solved by loop over dict
 
 	#No return - G is changed in place
