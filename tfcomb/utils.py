--- conflicted
+++ resolved
@@ -446,7 +446,6 @@
 				Save plot to given file.
 			flank : int or int tuple, default None
 				Bases added to both sides counted from center. Forwarded to comp_plotting_tables().
-<<<<<<< HEAD
 			align : str, default None
 				Alignment of pairs. One of ['left', 'right', 'center']. Forwarded to comp_plotting_tables().
 			alpha : float, default 0.7
@@ -457,10 +456,6 @@
 				Shows diagonal lines for identifying preference in binding distance.
 		
 		Returns:
-=======
-
-		Returns
->>>>>>> c90735e3
 		----------
 			matplotlib.gridspec.GridSpec:
 				Object containing the finished pairMap.
