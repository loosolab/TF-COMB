--- conflicted
+++ resolved
@@ -2,11 +2,7 @@
 import pandas as pd
 import re
 import numpy as np
-<<<<<<< HEAD
 import matplotlib
-=======
-import matplotlib as mpl
->>>>>>> be8ef8bf
 import matplotlib.pyplot as plt
 import matplotlib.colors as colors
 import seaborn as sns
@@ -50,13 +46,7 @@
 	check_columns(rules_table, [yaxis, color_by, size_by])	
 	check_type(figsize, tuple, "figsize")
 
-<<<<<<< HEAD
 	fig, ax = plt.subplots(figsize=figsize)
-=======
-	fig, ax = plt.subplots(figsize=figsize) 
-	ax.grid()
-	ax.set_axisbelow(True) #puts the grid behind data points
->>>>>>> be8ef8bf
 
 	with sns.axes_style("whitegrid"):
 		
@@ -68,27 +58,19 @@
 							hue=color_by, 
 							size=size_by,
 							palette="PuBu", 
-<<<<<<< HEAD
 							edgecolor=".7",	
 		)
 	
 	#Set legend
 	sns.move_legend(ax, "center left", bbox_to_anchor=(1.02, 0.5), borderaxespad=0)
-=======
-							edgecolor=".7",
-		)
->>>>>>> be8ef8bf
 
 	# Tweak the figure to finalize
 	labels = list(rules_table.index)
 	ax.set(ylabel=yaxis, xlabel="Co-occurring pairs")
 	ax.set_xticks(range(len(labels))) #explicitly set xticks to prevent matplotlib error
 	ax.set_xticklabels(labels, rotation=45, ha="right")
-<<<<<<< HEAD
 	ax.grid()
 	ax.set_axisbelow(True) #prevent grid from plotting above points
-=======
->>>>>>> be8ef8bf
 
 	if save is not None:
 		plt.savefig(save, dpi=600, bbox_inches="tight")
@@ -175,14 +157,9 @@
 				   y_threshold=None, 
 				   label=None, 
 				   label_fontsize=9, 
-<<<<<<< HEAD
 				   title=None,
-				   save=None):
-=======
-				   label_color="black",
-				   save=None, 
+				   save=None,
 				   **kwargs):
->>>>>>> be8ef8bf
 	"""
 	Plot scatter-plot of x/y values within table. Can also set thresholds and label values within plot.
 
@@ -199,20 +176,13 @@
 	y_threshold : float, tuple of floats or None, optional
 		Gives the option to visualize an y-axis threshold within plot. If None, no measure threshold is set. Default: None.
 	label : str or list, optional
-<<<<<<< HEAD
 		If None, no point labels are plotted. If "selection", the . Default: None.
 	label_fontsize : float, optional
 		Size of labels. Default: 9.
 	title : str, optional
 		Title of plot. Default: None.
-=======
-		If None, no point labels are plotted. If "all", all labels in graph are plotted. If "selection", the . Default: None.
-	label_fontsize :
-	label_color : 
 	kwargs : arguments
 		Any additional arguments are passed to sns.jointplot.
-
->>>>>>> be8ef8bf
 	"""
 
 	check_columns(table, [x, y])
@@ -229,17 +199,10 @@
 			check_value(threshold, name="y_threshold")
 
 	#Plot all data
-<<<<<<< HEAD
-	x_finite = table[x][~np.isinf(table[x])]
-	y_finite = table[y][~np.isinf(table[y])]
-
-	g = sns.jointplot(x=x_finite, y=y_finite, space=0, linewidth=0.2) #, joint_kws={"s": 100})
-=======
 	x_finite = table[x][~np.isinf(table[x].astype(float))]
 	y_finite = table[y][~np.isinf(table[y].astype(float))]
 
 	g = sns.jointplot(x=x_finite, y=y_finite, space=0, linewidth=0.2, **kwargs) #, joint_kws={"s": 100})
->>>>>>> be8ef8bf
 
 	#Plot thresholds
 	if x_threshold is not None:
@@ -277,24 +240,6 @@
 
 	#Label given indices
 	if label is not None:
-<<<<<<< HEAD
-		if isinstance(label, list):
-
-			#Check if labels are within table index
-			
-			pass
-
-
-		elif label == "selection":
-			_add_labels(selection, x, y, "index", g.ax_joint, color="red", label_fontsize=label_fontsize)
-
-	if title is not None:
-		g.ax_marg_x.set_title(title)
-
-	#Save plot to file
-	if save is not None:
-		plt.savefig(save, dpi=600, bbox_inches="tight")
-=======
 		print("Adding labels")
 		if isinstance(label, list):
 
@@ -320,19 +265,17 @@
 						expand_points=(2,2)
 						)
 
+	if title is not None:
+		g.ax_marg_x.set_title(title)
+
 	#Save plot to file
 	if save is not None:
-		plt.savefig(save, dpi=600)
->>>>>>> be8ef8bf
+		plt.savefig(save, dpi=600, bbox_inches="tight")
 
 	return(g)
 
 #Add labels to ax
-<<<<<<< HEAD
-def _add_labels(table, x, y, label, ax, color="black", label_fontsize=9):
-=======
 def _add_labels(table, x, y, ax, color="black", label_col=None, label_fontsize=9):
->>>>>>> be8ef8bf
 	""" Utility to add labels to coordinates 
 
 	Parameters
@@ -343,7 +286,6 @@
 		The name of a column in table containing x coordinates.
 	y : str
 		The name of a column in table containing y cooordinates.
-<<<<<<< HEAD
 	label : str
 		Name of column or "index" containing labels to plot.
 	ax : plt axes
@@ -427,37 +369,6 @@
 		plt.savefig(save, dpi=600)
 
 	return(ax)
-=======
-	ax : plt axes
-		The axis for which to add texts
-	color : str
-		Color of label. Default: "black".
-	label_col : str
-		Name of column containing labels to plot. Default: None (labels are taken from table index).
-	label_fontsize : int
-		Fontsize of labels. Default: 9.
-
-	Returns 
-	--------
-	A list of the text objects which were added to ax.
-
-	"""
-
-	#Collect text label objects
-	txts = []
-	for idx, row in table.iterrows():
-		coord = [row[x], row[y]]
-		
-		if label_col is not None:
-			l = row[label_col]
-		else:
-			l = idx
-
-		txts.append(ax.text(coord[0], coord[1], l, color=color, fontsize=label_fontsize))
-
-	return(txts)
-
->>>>>>> be8ef8bf
 
 def _truncate_colormap(cmap, minval=0.0, maxval=1.0, n=100):
 	""" 
@@ -476,7 +387,6 @@
 	return '#%02x%02x%02x' % rgb
 
 def _values_to_cmap(values, plt_cmap=None):
-<<<<<<< HEAD
 	""" Map values onto a cmap function taking value and returning hex color.
 	
 	Parameters
@@ -486,9 +396,6 @@
 	plt_cmap : str, optional
 		Name of a matplotlib colormap to use. Default: None (colors are automatically chosen).
 	"""
-=======
-	""" Map values onto a cmap function taking value and returning hex color """
->>>>>>> be8ef8bf
 
 	#Decide which colormap to use
 	colormap_binary = colors.ListedColormap(['lightblue', 'blue'])
@@ -496,21 +403,14 @@
 	colormap_blue = _truncate_colormap(plt.cm.Blues_r, minval=0.3, maxval=0.7)
 	colormap_divergent = _truncate_colormap(plt.cm.bwr, minval=0.1, maxval=0.9)
 	colormap_discrete = _truncate_colormap(plt.cm.jet, minval=0.3, maxval=0.7)
-<<<<<<< HEAD
 	colormap_custom = copy.copy(matplotlib.cm.get_cmap(plt_cmap))
-=======
->>>>>>> be8ef8bf
 	
 	#First, convert values to bool if possible
 	values = _convert_boolean(values)
 
 	#Check if values are strings 
 	if sum([isinstance(s, str) for s in values]) > 0: #values are strings, cmap should be discrete
-<<<<<<< HEAD
 		cmap = colormap_discrete if plt_cmap is None else colormap_custom
-=======
-		cmap = colormap_discrete
->>>>>>> be8ef8bf
 		cmap.set_bad(color="grey")
 
 		values_unique = list(set(values))
@@ -523,20 +423,10 @@
 	#Check if values are boolean
 	elif sum([isinstance(s, bool) for s in values]) > 0:
 
-<<<<<<< HEAD
 		cmap = colormap_binary if plt_cmap is None else colormap_custom
 		cmap.set_bad(color="grey") #color for NaN
 
 		color_func = lambda value: _rgb_to_hex(cmap(int(value), bytes=True)[:3])
-=======
-		cmap = colormap_binary
-		cmap.set_bad(color="grey") #color for NaN
-
-		color_func = lambda value: _rgb_to_hex(cmap(int(value), bytes=True)[:3])
-
-		#sm = plt.cm.ScalarMappable(cmap=plt_cmap, norm=norm_func)
-		#cmap = sm.get_cmap()
->>>>>>> be8ef8bf
 		typ = "bool"
 	
 	#Values are int/float
@@ -549,7 +439,6 @@
 		vmin, vmax = np.min(clean_values), np.max(clean_values)
 
 		if plt_cmap != None: #plt_cmap is given explicitly
-<<<<<<< HEAD
 			cmap = colormap_custom
 		elif vmin >= 0 and vmax >= 0:
 			cmap = colormap_red 
@@ -557,26 +446,13 @@
 			cmap = colormap_blue
 		elif vmin < 0 and vmax >= 0:
 			cmap = colormap_divergent
-=======
-			pass #todo: check that plt_cmap is a colormap
-		elif vmin >= 0 and vmax >= 0:
-			plt_cmap = colormap_red
-		elif vmin < 0 and vmax <= 0:
-			plt_cmap = colormap_blue
-		elif vmin < 0 and vmax >= 0:
-			plt_cmap = colormap_divergent
->>>>>>> be8ef8bf
 			max_abs = max([abs(vmin), abs(vmax)])
 			vmin = -max_abs #make sure that convergent maps are centered at 0
 			vmax = max_abs
 			
 		#Normalize values and create cmap
 		norm_func = plt.Normalize(vmin=vmin, vmax=vmax)
-<<<<<<< HEAD
 		sm = plt.cm.ScalarMappable(cmap=cmap, norm=norm_func)
-=======
-		sm = plt.cm.ScalarMappable(cmap=plt_cmap, norm=norm_func)
->>>>>>> be8ef8bf
 		cmap = sm.get_cmap()
 		cmap.set_bad(color="grey") #set color for np.nan
 		color_func = lambda value: _rgb_to_hex(cmap(norm_func(value), bytes=True)[:3])
@@ -629,12 +505,9 @@
 				max_node_size=20,
 				legend_size='auto',
 				node_border=False,
-<<<<<<< HEAD
 				node_cmap=None,
 				edge_cmap=None,
 				font_color=None,
-=======
->>>>>>> be8ef8bf
 				save=None,
 				verbosity=1,
 				):
@@ -669,15 +542,12 @@
 		Fontsize for legend explaining color_node_by/color_edge_by/size_node_by/size_edge_by. Set to 0 to hide legend. Default: 'auto'.
 	node_border : bool, optional
 		Whether to plot border on nodes. Can be useful if the node colors are very light. Default: False.
-<<<<<<< HEAD
 	node_cmap : str, optional
 		Name of colormap for node coloring. Default: None (colors are automatically chosen).
 	edge_cmap : str, optional
 		Name of colormap for edge coloring. Default: None (colors are automatically chosen).
 	font_color : str, optional
 		Set a custom color of the node labels. Default: None (automatically chosen). 
-=======
->>>>>>> be8ef8bf
 	save : str, optional
 		Path to save network figure to. Format is inferred from the filename - if not valid, the default format is '.pdf'.	
 	verbosity : int, optional
@@ -740,22 +610,14 @@
 	#Node color
 	if color_node_by != None:
 		all_values = [node[-1][color_node_by] for node in node_view]
-<<<<<<< HEAD
 		typ, cmap = _values_to_cmap(all_values, node_cmap)
-=======
-		typ, cmap = _values_to_cmap(all_values)
->>>>>>> be8ef8bf
 		map_type["node_color"] = typ
 		map_value["node_color"] = cmap
 	
 	#Edge color
 	if color_edge_by != None:
 		all_values = [edge[-1][color_edge_by] for edge in edge_view]
-<<<<<<< HEAD
 		typ, cmap = _values_to_cmap(all_values, edge_cmap)
-=======
-		typ, cmap = _values_to_cmap(all_values)
->>>>>>> be8ef8bf
 		map_type["edge_color"] = typ
 		map_value["edge_color"] = cmap
 	
@@ -791,28 +653,22 @@
 		if color_node_by != None:
 			value = node_att[color_node_by]
 			attributes["fillcolor"] = map_value["node_color"](value)
-<<<<<<< HEAD
 
 			#Adjust label color based on darkness of fill
 			R, G, B = matplotlib.colors.to_rgb(attributes["fillcolor"]) #from hex to rgb
 			luminance = (0.2126*R + 0.7152*G + 0.0722*B)
 			if luminance < 0.5: #if fill is dark, the font should be white
 				attributes["fontcolor"] = "white"
-=======
->>>>>>> be8ef8bf
 			
 		#Set node size
 		if size_node_by != None:
 			value = node_att[size_node_by]
 			attributes["fontsize"] = str(map_value["node_size"](value))
 		
-<<<<<<< HEAD
 		#Set custom font color
 		if font_color != None:
 			attributes["fontcolor"] = font_color
 
-=======
->>>>>>> be8ef8bf
 		#After collecting all attributes; add node with attribute dict
 		logger.spam("Adding node {0}".format(node_name))
 		dot.node(node_name, _attributes=attributes)
@@ -913,20 +769,14 @@
 
 		#Set dpi for output render (not for visualized, as this doesn't work with notebook)
 		dot_render = copy.deepcopy(dot)
-<<<<<<< HEAD
-=======
-		dot_render.attr(dpi="600")
->>>>>>> be8ef8bf
+		#dot_render.attr(dpi="600")
 
 		splt = os.path.splitext(save)
 		file_prefix = "".join(splt[:-1])
 		fmt = splt[-1].replace(".", "")
-<<<<<<< HEAD
 
 		if fmt != ".pdf":
 			dot_render.attr(dpi="600") #for .png's to ensure quality
-=======
->>>>>>> be8ef8bf
 		
 		if fmt not in graphviz.FORMATS:
 			logger.warning("File ending .{0} is not supported by graphviz/dot. Network will be saved as .pdf.".format(fmt))
@@ -943,13 +793,10 @@
 					window=None,
 					fasta=None,
 					bigwigs=None,
-<<<<<<< HEAD
 					bigwigs_sharey=False,
 					TFBS_track_height=4,
 					title=None,
 					highlight=None,
-=======
->>>>>>> be8ef8bf
 					save=None,
 					verbosity=1):
 
@@ -957,11 +804,7 @@
 	
 	Parameters
 	--------------
-<<<<<<< HEAD
 	TFBS : list
-=======
-	TFBS : list or dict of lists
->>>>>>> be8ef8bf
 		A list of OneTFBS objects or any other object containing .chrom, .start, .end and .name variables.
 	window_chrom : str, optional if 'window' is given
 		The chromosome of the window to show. 
@@ -975,7 +818,6 @@
 		The path to a fasta file containing sequence information to show. Default: None.
 	bigwigs : str, list or dict of strings, optional
 		Give the paths to bigwig signals to show within graph. Default: None.
-<<<<<<< HEAD
 	bigwigs_sharey : bool or list, optional
 		Whether bigwig signals should share y-axis range. If True, all signals will be shared. 
 		It is also possible to give a list of bigwig indices (starting at 0), which should share y-axis values, e.g. [0,1,3] for the 1st, 2nd and 4th bigwig to share signal.
@@ -986,8 +828,6 @@
 		Title of plot. Default: None.
 	highlight : list, optional
 		A list of OneTFBS objects or any other object containing .chrom, .start, .end and .name variables.
-=======
->>>>>>> be8ef8bf
 	save : str, optional
 		Save the plot to the file given in 'save'. Default: None.
 	"""
@@ -1046,19 +886,11 @@
 
 	#------------ Create plt subplots ------------#
 
-<<<<<<< HEAD
 	height_ratios = [TFBS_track_height] + [1]*n_bigwig_tracks
 
 	fig, axes = plt.subplots(n_tracks, 1, 
 								sharex=True, 
 								figsize=(8,TFBS_track_height+n_bigwig_tracks), 
-=======
-	height_ratios = [4] + [1]*n_bigwig_tracks
-
-	fig, axes = plt.subplots(n_tracks, 1, 
-								sharex=True, 
-								figsize=(8,4+n_bigwig_tracks), 
->>>>>>> be8ef8bf
 								constrained_layout=True,
 								gridspec_kw={"height_ratios": height_ratios}
 								)
@@ -1135,7 +967,6 @@
 			#plt.setp(axes[i+1].spines.values(), color="grey")
 			plt.setp([axes[i+1].get_xticklines(), axes[i+1].get_yticklines()], color="grey")
 
-<<<<<<< HEAD
 		#Whether to share y across all bigwig tracks
 		if bigwigs_sharey != False:
 
@@ -1175,8 +1006,6 @@
 
 	if title is not None:
 		axes[0].set_title(title, y=1.05)
-=======
->>>>>>> be8ef8bf
 
 	plt.xlabel(window.chrom, color="grey")
 
